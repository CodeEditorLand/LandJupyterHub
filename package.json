--- conflicted
+++ resolved
@@ -1,17 +1,4 @@
 {
-<<<<<<< HEAD
-	"activationEvents": [
-		"onNotebook:jupyter-notebook",
-		"onNotebook:interactive"
-	],
-	"browser": "./dist/extension.web.js",
-	"capabilities": {
-		"untrustedWorkspaces": {
-			"description": "%capabilities.untrustedWorkspace.description%",
-			"supported": "limited"
-		},
-		"virtualWorkspaces": true
-=======
 	"name": "jupyter-hub",
 	"displayName": "JupyterHub",
 	"description": "Support for connecting to Jupyter Hub in VS Code along with the Jupyter Extension",
@@ -37,7 +24,6 @@
 		"test:web": "vscode-test-web --quality=insiders --browserType=chromium --extensionDevelopmentPath=. --extensionTestsPath=dist/web/test/suite/test.index.web.js ./tmp",
 		"test:web:ci": "node ./out/test/runTest.web.js",
 		"updateBuildNumber": "node ./build/updateBuildNumber.js"
->>>>>>> 96170fa9
 	},
 	"contributes": {
 		"configuration": {
@@ -57,44 +43,6 @@
 			"type": "object"
 		}
 	},
-<<<<<<< HEAD
-	"dependencies": {
-		"@jupyterlab/services": "^7.0.5",
-		"buffer": "^6.0.3",
-		"events": "^3.3.0",
-		"isomorphic-ws": "^4.0.1",
-		"node-fetch": "^2.6.7",
-		"process": "^0.11.10",
-		"stream-browserify": "^3.0.0",
-		"util": "^0.12.5"
-	},
-	"description": "Support for connecting to Jupyter Hub in VS Code along with the Jupyter Extension",
-	"devDependencies": {
-		"@types/chai": "^4.3.6",
-		"@types/chai-as-promised": "^7.1.8",
-		"@types/node": "^16.18.6",
-		"@types/node-fetch": "^2.6.11",
-		"@types/sinon": "^17.0.3",
-		"@types/ws": "^6.0.4",
-		"assert": "^2.1.0",
-		"chai": "^4.3.8",
-		"chai-as-promised": "^7.1.1",
-		"esbuild": "^0.19.2",
-		"glob": "^10.3.4",
-		"sinon": "^17.0.1",
-		"timers-browserify": "^2.0.12",
-		"ts-loader": "^9.4.4",
-		"ts-mockito": "^2.6.1",
-		"ws": "^8.17.1"
-	},
-	"devDependenciesComments": {
-		"@types/react": "Added to ensure @lumino compiles, @lumino is a dependency of Jupyter Lab npm"
-	},
-	"displayName": "JupyterHub",
-	"extensionDependencies": [
-		"ms-toolsai.jupyter"
-	],
-=======
 	"activationEvents": [
 		"onNotebook:jupyter-notebook",
 		"onNotebook:interactive"
@@ -134,42 +82,10 @@
 		"ms-toolsai.jupyter"
 	],
 	"icon": "icon.png",
->>>>>>> 96170fa9
 	"galleryBanner": {
 		"color": "#ffffff",
 		"theme": "light"
 	},
-<<<<<<< HEAD
-	"icon": "icon.png",
-	"l10n": "./l10n",
-	"main": "./dist/extension.node.js",
-	"name": "jupyter-hub",
-	"optionalDependencies": {
-		"fsevents": "^2.3.2"
-	},
-	"preview": true,
-	"qna": "https://github.com/microsoft/vscode-jupyter/discussions",
-	"scripts": {
-		"compile": "npm run esbuild",
-		"esbuild": "npm run esbuild-base-node -- --sourcemap && npm run esbuild-base-web -- --sourcemap",
-		"esbuild-base-node": "esbuild ./src/extension.node.ts --bundle --outfile=dist/extension.node.js --external:vscode --external:node:crypto --format=cjs --platform=node",
-		"esbuild-base-web": "esbuild ./src/extension.web.ts --bundle --outfile=dist/extension.web.js --external:vscode --external:node:crypto --format=cjs --target=es2018 --define:global=this",
-		"esbuild-node-watch": "npm run esbuild-base-node -- --sourcemap --watch",
-		"esbuild-release": "npm run esbuild-base-node && npm run esbuild-base-web",
-		"esbuild-test-web": "esbuild ./src/test/suite/index.web.ts --bundle --outfile=dist/test.index.web.js --external:vscode --external:node:crypto --format=cjs --target=es2018 --define:global=this --alias:stream=stream-browserify",
-		"esbuild-web-watch": "npm run esbuild-base-web -- --sourcemap --watch",
-		"make-extension-pack-for-web-tests": "node ./build/makeExtensionPack.js",
-		"open-in-browser": "vscode-test-web --extensionDevelopmentPath=. ./tmp",
-		"test-compile": "tsc -p ./",
-		"test-compile-watch": "tsc -p ./ --watch",
-		"test-compile-webpack": "webpack",
-		"test-compile-webpack-watch": "webpack --watch",
-		"test:unittests": "mocha --config ./build/.mocha.unittests.js.json ./out/**/*.unit.test.js",
-		"test:web": "vscode-test-web --quality=insiders --browserType=chromium --extensionDevelopmentPath=. --extensionTestsPath=dist/web/test/suite/test.index.web.js ./tmp",
-		"test:web:ci": "node ./out/test/runTest.web.js",
-		"updateBuildNumber": "node ./build/updateBuildNumber.js"
-	}
-=======
 	"preview": true,
 	"capabilities": {
 		"untrustedWorkspaces": {
@@ -182,5 +98,4 @@
 		"@types/react": "Added to ensure @lumino compiles, @lumino is a dependency of Jupyter Lab npm"
 	},
 	"l10n": "./l10n"
->>>>>>> 96170fa9
 }