--- conflicted
+++ resolved
@@ -4,15 +4,6 @@
 	"version": "0.0.1",
 	"private": false,
 	"description": "Support for connecting to Jupyter Hub in VS Code along with the Jupyter Extension",
-<<<<<<< HEAD
-	"homepage": "https://github.com/CodeEditorLand/Foundation#readme",
-	"bugs": {
-		"url": "https://github.com/CodeEditorLand/Foundation/issues"
-	},
-	"repository": {
-		"type": "git",
-		"url": "git+https://github.com/CodeEditorLand/Foundation.git"
-=======
 	"keywords": [
 		"land"
 	],
@@ -23,29 +14,19 @@
 	"repository": {
 		"type": "git",
 		"url": "git+HTTPS://github.com/CodeEditorLand/LandJupyterHub.git"
->>>>>>> b9d32c4f
 	},
 	"license": "SEE LICENSE IN LICENSE",
 	"qna": "https://github.com/microsoft/vscode-jupyter/discussions",
 	"author": {
-<<<<<<< HEAD
-		"name": "Playform",
-		"email": "Hello@Playform.Cloud",
-		"url": "https://playform.cloud"
-=======
 		"name": "🌆 — Land —",
 		"email": "Land@PlayForm.Cloud",
 		"url": "HTTPS://Land.PlayForm.Cloud"
->>>>>>> b9d32c4f
 	},
 	"type": "module",
 	"main": "./dist/extension.node.js",
 	"browser": "./dist/extension.web.js",
 	"scripts": {
-<<<<<<< HEAD
-=======
 		"Document": "Document 'Source/**/*.ts'",
->>>>>>> b9d32c4f
 		"compile": "npm run esbuild",
 		"esbuild": "npm run esbuild-base-node -- --sourcemap && npm run esbuild-base-web -- --sourcemap",
 		"esbuild-base-node": "esbuild ./src/extension.node.ts --bundle --outfile=dist/extension.node.js --external:vscode --external:node:crypto --format=cjs --platform=node",
@@ -54,17 +35,9 @@
 		"esbuild-release": "npm run esbuild-base-node && npm run esbuild-base-web",
 		"esbuild-test-web": "esbuild ./src/test/suite/index.web.ts --bundle --outfile=dist/test.index.web.js --external:vscode --external:node:crypto --format=cjs --target=es2018 --define:global=this --alias:stream=stream-browserify",
 		"esbuild-web-watch": "npm run esbuild-base-web -- --sourcemap --watch",
-<<<<<<< HEAD
-		"postinstall": "npx vscode-dts 1.82.0",
-		"make-extension-pack-for-web-tests": "node ./build/makeExtensionPack.js",
-		"open-in-browser": "vscode-test-web --extensionDevelopmentPath=. ./tmp",
-		"package": "npm run esbuild-release && vsce package -o ms-toolsai-jupyter-hub-insiders.vsix",
-		"prepublishOnly": "TypeScriptESBuild 'Source/**/*.ts'",
-=======
 		"make-extension-pack-for-web-tests": "node ./build/makeExtensionPack.js",
 		"open-in-browser": "vscode-test-web --extensionDevelopmentPath=. ./tmp",
 		"prepublishOnly": "Build 'Source/**/*.ts'",
->>>>>>> b9d32c4f
 		"test-compile": "tsc -p ./",
 		"test-compile-watch": "tsc -p ./ --watch",
 		"test-compile-webpack": "webpack",
@@ -97,43 +70,6 @@
 		"onNotebook:interactive"
 	],
 	"dependencies": {
-<<<<<<< HEAD
-		"@jupyterlab/services": "^7.0.5",
-		"@vscode/extension-telemetry": "^0.7.7",
-		"buffer": "^6.0.3",
-		"events": "^3.3.0",
-		"node-fetch": "^2.6.7",
-		"process": "^0.11.10",
-		"stream-browserify": "^3.0.0",
-		"util": "^0.12.5"
-	},
-	"devDependencies": {
-		"@types/chai": "^4.3.6",
-		"@types/mocha": "^9.1.1",
-		"@types/node": "^16.18.6",
-		"@types/node-fetch": "^2.5.7",
-		"@types/react": "^18.2.21",
-		"@types/webpack-env": "^1.18.1",
-		"@types/ws": "^6.0.4",
-		"@vscode/dts": "^0.4.0",
-		"@vscode/jupyter-extension": "^0.0.7",
-		"@vscode/test-electron": "^2.3.4",
-		"@vscode/test-web": "^0.0.29",
-		"chai": "^4.3.8",
-		"esbuild": "^0.19.2",
-		"glob": "^10.3.4",
-		"isomorphic-ws": "^5.0.0",
-		"mocha": "^10.2.0",
-		"ts-loader": "^9.4.4",
-		"typescript": "^5.2.2",
-		"typescript-esbuild": "0.4.5",
-		"webpack": "^5.88.2",
-		"webpack-cli": "^5.1.4",
-		"ws": "^8.14.1"
-	},
-	"optionalDependencies": {
-		"fsevents": "^2.3.2"
-=======
 		"@jupyterlab/services": "7.1.8",
 		"buffer": "6.0.3",
 		"events": "3.3.0",
@@ -165,7 +101,6 @@
 	},
 	"optionalDependencies": {
 		"fsevents": "2.3.3"
->>>>>>> b9d32c4f
 	},
 	"extensionDependencies": [
 		"ms-toolsai.jupyter"
